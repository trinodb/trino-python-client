# Licensed under the Apache License, Version 2.0 (the "License");
# you may not use this file except in compliance with the License.
# You may obtain a copy of the License at
#
#     http://www.apache.org/licenses/LICENSE-2.0
#
# Unless required by applicable law or agreed to in writing, software
# distributed under the License is distributed on an "AS IS" BASIS,
# WITHOUT WARRANTIES OR CONDITIONS OF ANY KIND, either express or implied.
# See the License for the specific language governing permissions and
# limitations under the License.
"""

This module implements the Trino protocol to submit SQL statements, track
their state and retrieve their result as described in
https://github.com/trinodb/trino/wiki/HTTP-Protocol
and Trino source code.

The outline of a query is:
- Send HTTP POST to the coordinator
- Retrieve HTTP response with ``nextUri``
- Get status of the query execution by sending a HTTP GET to the coordinator

Trino queries are managed by the ``TrinoQuery`` class. HTTP requests are
managed by the ``TrinoRequest`` class. the status of a query is represented
by ``TrinoStatus`` and the result by ``TrinoResult``.


The main interface is :class:`TrinoQuery`: ::

    >> request = TrinoRequest(host='coordinator', port=8080, user='test')
    >> query =  TrinoQuery(request, sql)
    >> rows = list(query.execute())
"""

import copy
import functools
import os
import random
import re
import threading
<<<<<<< HEAD
import json
=======
import time
>>>>>>> 748d197e
import urllib.parse
from datetime import datetime, timedelta, timezone
from decimal import Decimal
from typing import Any, Dict, List, Optional, Tuple, Union

import pytz
import requests

import trino.logging
from trino import constants, exceptions

__all__ = ["ClientSession", "TrinoQuery", "TrinoRequest", "PROXIES"]

logger = trino.logging.get_logger(__name__)

MAX_ATTEMPTS = constants.DEFAULT_MAX_ATTEMPTS
SOCKS_PROXY = os.environ.get("SOCKS_PROXY")
if SOCKS_PROXY:
    PROXIES = {"http": "socks5://" + SOCKS_PROXY, "https": "socks5://" + SOCKS_PROXY}
else:
    PROXIES = {}

_HEADER_EXTRA_CREDENTIAL_KEY_REGEX = re.compile(r'^\S[^\s=]*$')

INF = float("inf")
NEGATIVE_INF = float("-inf")
NAN = float("nan")


class ClientSession(object):
    """
    Manage the current Client Session properties of a specific connection. This class is thread-safe.

    :param user: associated with the query. It is useful for access control
                 and query scheduling.
    :param source: associated with the query. It is useful for access
                   control and query scheduling.
    :param catalog: to query. The *catalog* is associated with a Trino
                    connector. This variable sets the default catalog used
                    by SQL statements. For example, if *catalog* is set
                    to ``some_catalog``, the SQL statement
                    ``SELECT * FROM some_schema.some_table`` will actually
                    query the table
                    ``some_catalog.some_schema.some_table``.
    :param schema: to query. The *schema* is a logical abstraction to group
                   table. This variable sets the default schema used by
                   SQL statements. For example, if *schema* is set to
                   ``some_schema``, the SQL statement
                   ``SELECT * FROM some_table`` will actually query the
                   table ``some_catalog.some_schema.some_table``.
    :param properties: set specific Trino behavior for the current
                               session. Please refer to the output of
                               ``SHOW SESSION`` to check the available
                               properties.
    :param headers: HTTP headers to POST/GET in the HTTP requests
    :param extra_credential: extra credentials. as list of ``(key, value)``
                             tuples.
    :param client_tags: Client tags as list of strings.
    """

    def __init__(
        self,
        user: str,
        catalog: str = None,
        schema: str = None,
        source: str = None,
        properties: Dict[str, str] = None,
        headers: Dict[str, str] = None,
        transaction_id: str = None,
        extra_credential: List[Tuple[str, str]] = None,
        client_tags: List[str] = None,
    ):
        self._user = user
        self._catalog = catalog
        self._schema = schema
        self._source = source
        self._properties = properties or {}
        self._headers = headers or {}
        self._transaction_id = transaction_id
        self._extra_credential = extra_credential
        self._client_tags = client_tags
        self._object_lock = threading.Lock()

    @property
    def user(self):
        return self._user

    @property
    def catalog(self):
        with self._object_lock:
            return self._catalog

    @catalog.setter
    def catalog(self, catalog):
        with self._object_lock:
            self._catalog = catalog

    @property
    def schema(self):
        with self._object_lock:
            return self._schema

    @schema.setter
    def schema(self, schema):
        with self._object_lock:
            self._schema = schema

    @property
    def source(self):
        return self._source

    @property
    def properties(self):
        with self._object_lock:
            return self._properties

    @properties.setter
    def properties(self, properties):
        with self._object_lock:
            self._properties = properties

    @property
    def headers(self):
        return self._headers

    @property
    def transaction_id(self):
        with self._object_lock:
            return self._transaction_id

    @transaction_id.setter
    def transaction_id(self, transaction_id):
        with self._object_lock:
            self._transaction_id = transaction_id

    @property
    def extra_credential(self):
        return self._extra_credential

    @property
    def client_tags(self):
        return self._client_tags

    def __getstate__(self):
        state = self.__dict__.copy()
        del state["_object_lock"]
        return state

    def __setstate__(self, state):
        self.__dict__.update(state)
        self._object_lock = threading.Lock()


def get_header_values(headers, header):
    return [val.strip() for val in headers[header].split(",")]


def get_session_property_values(headers, header):
    kvs = get_header_values(headers, header)
    return [
        (k.strip(), urllib.parse.unquote(v.strip()))
        for k, v in (kv.split("=", 1) for kv in kvs)
    ]


class TrinoStatus(object):
    def __init__(self, id, stats, warnings, info_uri, next_uri, update_type, rows, columns=None):
        self.id = id
        self.stats = stats
        self.warnings = warnings
        self.info_uri = info_uri
        self.next_uri = next_uri
        self.update_type = update_type
        self.rows = rows
        self.columns = columns
        self.col_mapping_funcs = [] if columns is None else [self._col_func(column['typeSignature']) for column in columns]

    def __repr__(self):
        return (
            "TrinoStatus("
            "id={}, stats={{...}}, warnings={}, info_uri={}, next_uri={}, rows=<count={}>"
            ")".format(
                self.id,
                len(self.warnings),
                self.info_uri,
                self.next_uri,
                len(self.rows),
            )
        )

    def _col_func(self, column):
        col_type = column['rawType']

        if col_type == 'array':
            elt_mapping_func = self._col_func(column['arguments'][0]['value'])
            return lambda values : [elt_mapping_func(value) for value in values]
        elif col_type == 'row':
            elt_mapping_funcs = [self._col_func(arg['value']['typeSignature']) for arg in column['arguments']]
            return lambda values : tuple(elt_mapping_funcs[idx](value) for idx, value in enumerate(values))
        elif col_type == 'map':
            key_mapping_func = self._col_func(column['arguments'][0]['value'])
            value_mapping_func = self._col_func(column['arguments'][1]['value'])
            return lambda values : {key_mapping_func(key) : value_mapping_func(value) for key, value in values.items()}
        elif col_type.startswith('decimal'):
            return lambda val : Decimal(val)
        elif col_type.startswith('double') or col_type.startswith('real'):
            return lambda val : float('inf') if val == 'Infinity' else -float('inf') if val == '-Infinity' else float('nan') if val == 'NaN' else float(val)
        elif col_type.startswith('time'):
            pattern = "%Y-%m-%d %H:%M:%S" if col_type.startswith('timestamp') else "%H:%M:%S"
            ms_size, ms_to_trim = self._get_number_of_digits(column)
            if ms_size > 0:
                pattern += ".%f"

            if col_type.startswith('timestamp'):
                datetime_size = 21 + ms_size - ms_to_trim
                if 'with time zone' in col_type:

                    if ms_to_trim > 0:
                        return lambda val: [datetime.strptime(val[:21] + val[datetime_size:], pattern + ' %z') if tz.startswith('+') or tz.startswith('-') else datetime.strptime(dt[:21] + dt[datetime_size:], pattern).replace(tzinfo=pytz.timezone(tz)) for dt, tz in [val.rsplit(' ', 1)]][0]
                    else:
                        return lambda val: [datetime.strptime(val, pattern + ' %z') if tz.startswith('+') or tz.startswith('-') else datetime.strptime(dt, pattern).replace(tzinfo=pytz.timezone(tz)) for dt, tz in [val.rsplit(' ', 1)]][0]

                if ms_to_trim > 0:
                    return lambda val : datetime.strptime(val[:21] + val[datetime_size:], pattern)
                else:
                    return lambda val : datetime.strptime(val, pattern)

            # Time
            else:
                time_size = 9 + ms_size - ms_to_trim

                if 'with time zone' in col_type:
                    return lambda val : self._get_time_with_timezome(val, time_size, pattern)
                else:
                    return lambda val : datetime.strptime(val[:time_size], pattern).time()

        elif col_type == 'date':
            return lambda val : datetime.strptime(val, '%Y-%m-%d').date()
        elif col_type == 'json':
            return lambda val : json.loads(json.loads(val))
        else:
            return lambda val : val

    def _get_time_with_timezome(self, value, time_size, pattern):
        matches = re.match(r'^(.*)([\+\-])(\d{2}):(\d{2})$', value)
        assert matches is not None
        assert len(matches.groups()) == 4
        if matches.group(2) == '-':
            tz = -timedelta(hours=int(matches.group(3)), minutes=int(matches.group(4)))
        else:
            tz = timedelta(hours=int(matches.group(3)), minutes=int(matches.group(4)))
        return datetime.strptime(matches.group(1)[:time_size], pattern).time().replace(tzinfo=timezone(tz))

    def _get_number_of_digits(self, column):
        ms_size = column['arguments'][0]['value']
        if ms_size == 0:
            return -1, 0
        ms_to_trim = ms_size - min(ms_size, 6)
        return ms_size, ms_to_trim


class _DelayExponential(object):
    def __init__(
            self, base=0.1, exponent=2, jitter=True, max_delay=2 * 3600  # 100ms  # 2 hours
    ):
        self._base = base
        self._exponent = exponent
        self._jitter = jitter
        self._max_delay = max_delay

    def __call__(self, attempt):
        delay = float(self._base) * (self._exponent ** attempt)
        if self._jitter:
            delay *= random.random()
        delay = min(float(self._max_delay), delay)
        return delay


class _RetryWithExponentialBackoff(object):
    def __init__(
            self, base=0.1, exponent=2, jitter=True, max_delay=2 * 3600  # 100ms  # 2 hours
    ):
        self._get_delay = _DelayExponential(base, exponent, jitter, max_delay)

    def retry(self, func, args, kwargs, err, attempt):
        delay = self._get_delay(attempt)
        time.sleep(delay)


class TrinoRequest(object):
    """
    Manage the HTTP requests of a Trino query.

    :param host: name of the coordinator
    :param port: TCP port to connect to the coordinator
    :param http_scheme: "http" or "https"
    :param auth: class that manages user authentication. ``None`` means no
                 authentication.
    :max_attempts: maximum number of attempts when sending HTTP requests. An
                   attempt is an HTTP request. 5 attempts means 4 retries.
    :request_timeout: How long (in seconds) to wait for the server to send
                      data before giving up, as a float or a
                      ``(connect timeout, read timeout)`` tuple.

    The client initiates a query by sending an HTTP POST to the
    coordinator. It then gets a response back from the coordinator with:
    - An URI to query to get the status for the query and the remaining
      data
    - An URI to get more information about the execution of the query
    - Statistics about the current query execution

    Please refer to :class:`TrinoStatus` to access the status returned by
    :meth:`TrinoRequest.process`.

    When the client makes an HTTP request, it may encounter the following
    errors:
    - Connection or read timeout:
      - There is a network partition and TCP segments are
        either dropped or delayed.
      - The coordinator stalled because of an OS level stall (page allocation
        stall, long time to page in pages, etc...), a JVM stall (full GC), or
        an application level stall (thread starving, lock contention)
    - Connection refused: Configuration or runtime issue on the coordinator
    - Connection closed:

    As most of these errors are transient, the question the caller should set
    retries with respect to when they want to notify the application that uses
    the client.
    """

    http = requests

    HTTP_EXCEPTIONS = (
        http.ConnectionError,
        http.Timeout,
    )

    def __init__(
        self,
        host: str,
        port: int,
        client_session: ClientSession,
        http_session: Any = None,
        http_scheme: str = None,
        auth: Optional[Any] = constants.DEFAULT_AUTH,
        redirect_handler: Any = None,
        max_attempts: int = MAX_ATTEMPTS,
        request_timeout: Union[float, Tuple[float, float]] = constants.DEFAULT_REQUEST_TIMEOUT,
        handle_retry=_RetryWithExponentialBackoff(),
        verify: bool = True,
    ) -> None:
        self._client_session = client_session
        self._host = host
        self._port = port
        self._next_uri: Optional[str] = None

        if http_scheme is None:
            if self._port == constants.DEFAULT_TLS_PORT:
                self._http_scheme = constants.HTTPS
            else:
                self._http_scheme = constants.HTTP
        else:
            self._http_scheme = http_scheme

        if http_session is not None:
            self._http_session = http_session
        else:
            self._http_session = self.http.Session()
            self._http_session.verify = verify
        self._http_session.headers.update(self.http_headers)
        self._http_session.headers['x-trino-client-capabilities'] = 'PARAMETRIC_DATETIME'
        self._exceptions = self.HTTP_EXCEPTIONS
        self._auth = auth
        if self._auth:
            if self._http_scheme == constants.HTTP:
                raise ValueError("cannot use authentication with HTTP")
            self._auth.set_http_session(self._http_session)
            self._exceptions += self._auth.get_exceptions()

        self._redirect_handler = redirect_handler
        self._request_timeout = request_timeout
        self._handle_retry = handle_retry
        self.max_attempts = max_attempts

    @property
    def transaction_id(self):
        return self._client_session.transaction_id

    @transaction_id.setter
    def transaction_id(self, value):
        self._client_session.transaction_id = value

    @property
    def http_headers(self) -> Dict[str, str]:
        headers = {}

        headers[constants.HEADER_CATALOG] = self._client_session.catalog
        headers[constants.HEADER_SCHEMA] = self._client_session.schema
        headers[constants.HEADER_SOURCE] = self._client_session.source
        headers[constants.HEADER_USER] = self._client_session.user
        if self._client_session.client_tags is not None and len(self._client_session.client_tags) > 0:
            headers[constants.HEADER_CLIENT_TAGS] = ",".join(self._client_session.client_tags)

        headers[constants.HEADER_SESSION] = ",".join(
            # ``name`` must not contain ``=``
            "{}={}".format(name, urllib.parse.quote(str(value)))
            for name, value in self._client_session.properties.items()
        )

        # merge custom http headers
        for key in self._client_session.headers:
            if key in headers.keys():
                raise ValueError("cannot override reserved HTTP header {}".format(key))
        headers.update(self._client_session.headers)

        transaction_id = self._client_session.transaction_id
        headers[constants.HEADER_TRANSACTION] = transaction_id

        if self._client_session.extra_credential is not None and \
                len(self._client_session.extra_credential) > 0:

            for tup in self._client_session.extra_credential:
                self._verify_extra_credential(tup)

            # HTTP 1.1 section 4.2 combine multiple extra credentials into a
            # comma-separated value
            # extra credential value is encoded per spec (application/x-www-form-urlencoded MIME format)
            headers[constants.HEADER_EXTRA_CREDENTIAL] = \
                ", ".join(
                    [f"{tup[0]}={urllib.parse.quote_plus(tup[1])}" for tup in self._client_session.extra_credential])

        return headers

    @property
    def max_attempts(self) -> int:
        return self._max_attempts

    @max_attempts.setter
    def max_attempts(self, value) -> None:
        self._max_attempts = value
        if value == 1:  # No retry
            self._get = self._http_session.get
            self._post = self._http_session.post
            self._delete = self._http_session.delete
            return

        with_retry = _retry_with(
            self._handle_retry,
            handled_exceptions=self._exceptions,
            conditions=(
                # need retry when there is no exception but the status code is 502, 503, or 504
                lambda response: getattr(response, "status_code", None)
                in (502, 503, 504),
            ),
            max_attempts=self._max_attempts,
        )
        self._get = with_retry(self._http_session.get)
        self._post = with_retry(self._http_session.post)
        self._delete = with_retry(self._http_session.delete)

    def get_url(self, path) -> str:
        return "{protocol}://{host}:{port}{path}".format(
            protocol=self._http_scheme, host=self._host, port=self._port, path=path
        )

    @property
    def statement_url(self) -> str:
        return self.get_url(constants.URL_STATEMENT_PATH)

    @property
    def next_uri(self) -> Optional[str]:
        return self._next_uri

    def post(self, sql, additional_http_headers=None):
        data = sql.encode("utf-8")
        # Deep copy of the http_headers dict since they may be modified for this
        # request by the provided additional_http_headers
        http_headers = copy.deepcopy(self.http_headers)

        # Update the request headers with the additional_http_headers
        http_headers.update(additional_http_headers or {})

        http_response = self._post(
            self.statement_url,
            data=data,
            headers=http_headers,
            timeout=self._request_timeout,
            allow_redirects=self._redirect_handler is None,
            proxies=PROXIES,
        )
        if self._redirect_handler is not None:
            while http_response is not None and http_response.is_redirect:
                location = http_response.headers["Location"]
                url = self._redirect_handler.handle(location)
                logger.info("redirect %s from %s to %s", http_response.status_code, location, url)
                http_response = self._post(
                    url,
                    data=data,
                    headers=http_headers,
                    timeout=self._request_timeout,
                    allow_redirects=False,
                    proxies=PROXIES,
                )
        return http_response

    def get(self, url):
        return self._get(
            url,
            headers=self.http_headers,
            timeout=self._request_timeout,
            proxies=PROXIES,
        )

    def delete(self, url):
        return self._delete(url, timeout=self._request_timeout, proxies=PROXIES)

    def _process_error(self, error, query_id):
        error_type = error["errorType"]
        if error_type == "EXTERNAL":
            raise exceptions.TrinoExternalError(error, query_id)
        elif error_type == "USER_ERROR":
            return exceptions.TrinoUserError(error, query_id)

        return exceptions.TrinoQueryError(error, query_id)

    def raise_response_error(self, http_response):
        if http_response.status_code == 502:
            raise exceptions.Http502Error("error 502: bad gateway")

        if http_response.status_code == 503:
            raise exceptions.Http503Error("error 503: service unavailable")

        if http_response.status_code == 504:
            raise exceptions.Http504Error("error 504: gateway timeout")

        raise exceptions.HttpError(
            "error {}{}".format(
                http_response.status_code,
                ": {}".format(http_response.content) if http_response.content else "",
            )
        )

    def process(self, http_response) -> TrinoStatus:
        if not http_response.ok:
            self.raise_response_error(http_response)

        http_response.encoding = "utf-8"
        response = http_response.json()
        logger.debug("HTTP %s: %s", http_response.status_code, response)
        if "error" in response:
            raise self._process_error(response["error"], response.get("id"))

        if constants.HEADER_CLEAR_SESSION in http_response.headers:
            for prop in get_header_values(
                http_response.headers, constants.HEADER_CLEAR_SESSION
            ):
                self._client_session.properties.pop(prop, None)

        if constants.HEADER_SET_SESSION in http_response.headers:
            for key, value in get_session_property_values(
                http_response.headers, constants.HEADER_SET_SESSION
            ):
                self._client_session.properties[key] = value

        if constants.HEADER_SET_CATALOG in http_response.headers:
            self._client_session.catalog = http_response.headers[constants.HEADER_SET_CATALOG]

        if constants.HEADER_SET_SCHEMA in http_response.headers:
            self._client_session.schema = http_response.headers[constants.HEADER_SET_SCHEMA]

        self._next_uri = response.get("nextUri")

        return TrinoStatus(
            id=response["id"],
            stats=response["stats"],
            warnings=response.get("warnings", []),
            info_uri=response["infoUri"],
            next_uri=self._next_uri,
            update_type=response.get("updateType"),
            rows=response.get("data", []),
            columns=response.get("columns"),
        )

    def _verify_extra_credential(self, header):
        """
        Verifies that key has ASCII only and non-whitespace characters.
        """
        key = header[0]

        if not _HEADER_EXTRA_CREDENTIAL_KEY_REGEX.match(key):
            raise ValueError(f"whitespace or '=' are disallowed in extra credential '{key}'")

        try:
            key.encode().decode('ascii')
        except UnicodeDecodeError:
            raise ValueError(f"only ASCII characters are allowed in extra credential '{key}'")


class TrinoResult(object):
    """
    Represent the result of a Trino query as an iterator on rows.

    This class implements the iterator protocol as a generator type
    https://docs.python.org/3/library/stdtypes.html#generator-types
    """

    def __init__(self, query, rows=None, col_mapping_funcs=None, experimental_python_types: bool = False):
        self._query = query
        self._rows = rows or []
        self._col_mapping_funcs = col_mapping_funcs or []
        self._rownumber = 0
        self._experimental_python_types = experimental_python_types

    @property
    def rownumber(self) -> int:
        return self._rownumber

    def __iter__(self):
        # Initial fetch from the first POST request
        for row in self._rows:
            self._rownumber += 1
            yield self._map_row(self._experimental_python_types, row, self._col_mapping_funcs)
        self._rows = None

        # Subsequent fetches from GET requests until next_uri is empty.
        while not self._query.finished:
            rows, col_mapping_funcs = self._query.fetch()
            for row in rows:
                self._rownumber += 1
                logger.debug("row %s", row)
                yield self._map_row(self._experimental_python_types, row, col_mapping_funcs)

    @property
    def response_headers(self):
        return self._query.response_headers

    @classmethod
    def _map_row(cls, experimental_python_types, row, col_mapping_func):
        if not experimental_python_types:
            return row
        else:
            return cls._map_to_python_types(cls, row, col_mapping_func)

    @classmethod
    def _map_to_python_type(cls, item: Tuple[Any, Dict]) -> Any:
        (value, col_mapping_func) = item

        if value is None:
            return None

        try:
            return col_mapping_func(value)
        except ValueError as e:
            error_str = f"Could not convert '{value}' into the associated python type"
            raise trino.exceptions.TrinoDataError(error_str) from e

    def _map_to_python_types(self, row: List[Any], columns) -> List[Any]:
        return list(map(self._map_to_python_type, zip(row, columns)))


class TrinoQuery(object):
    """Represent the execution of a SQL statement by Trino."""

    def __init__(
            self,
            request: TrinoRequest,
            sql: str,
            experimental_python_types: bool = False,
    ) -> None:
        self.query_id: Optional[str] = None

        self._stats: Dict[Any, Any] = {}
        self._info_uri: Optional[str] = None
        self._warnings: List[Dict[Any, Any]] = []
        self._columns: Optional[List[str]] = None
        self._finished = False
        self._cancelled = False
        self._request = request
        self._update_type = None
        self._sql = sql
        self._result = TrinoResult(self, experimental_python_types=experimental_python_types)
        self._response_headers = None
        self._experimental_python_types = experimental_python_types

    @property
    def columns(self):
        if self.query_id:
            while not self._columns and not self.finished and not self.cancelled:
                # Columns don't return immediate after query is summited.
                # Continue fetching data until columns are available and push fetched rows into buffer.
                rows, _ = self.fetch()
                self._result._rows += rows
        return self._columns

    @property
    def stats(self):
        return self._stats

    @property
    def update_type(self):
        return self._update_type

    @property
    def warnings(self):
        return self._warnings

    @property
    def result(self):
        return self._result

    @property
    def info_uri(self):
        return self._info_uri

    def execute(self, additional_http_headers=None) -> TrinoResult:
        """Initiate a Trino query by sending the SQL statement

        This is the first HTTP request sent to the coordinator.
        It sets the query_id and returns a Result object used to
        track the rows returned by the query. To fetch all rows,
        call fetch() until finished is true.
        """
        if self.cancelled:
            raise exceptions.TrinoUserError("Query has been cancelled", self.query_id)

        response = self._request.post(self._sql, additional_http_headers)
        status = self._request.process(response)
        self._info_uri = status.info_uri
        self.query_id = status.id
        self._stats.update({"queryId": self.query_id})
        self._update_state(status)
        self._warnings = getattr(status, "warnings", [])
        if status.next_uri is None:
            self._finished = True
        self._result = TrinoResult(self, rows=status.rows, col_mapping_funcs=status.col_mapping_funcs, experimental_python_types=self._experimental_python_types)
        return self._result

    def _update_state(self, status):
        self._stats.update(status.stats)
        self._update_type = status.update_type
        if status.columns:
            self._columns = status.columns

    def fetch(self) -> List[List[Any]]:
        """Continue fetching data for the current query_id"""
        response = self._request.get(self._request.next_uri)
        status = self._request.process(response)
        self._update_state(status)
        logger.debug(status)
        self._response_headers = response.headers
        if status.next_uri is None:
            self._finished = True
        return status.rows, status.col_mapping_funcs

    def cancel(self) -> None:
        """Cancel the current query"""
        if self.query_id is None or self.finished:
            return

        url = self._request.get_url("/v1/query/{}".format(self.query_id))
        logger.debug("cancelling query: %s", self.query_id)
        response = self._request.delete(url)
        logger.info(response)
        if response.status_code == requests.codes.no_content:
            self._cancelled = True
            logger.debug("query cancelled: %s", self.query_id)
            return

        self._request.raise_response_error(response)

    def is_finished(self) -> bool:
        import warnings
        warnings.warn("is_finished is deprecated, use finished instead", DeprecationWarning)
        return self.finished

    @property
    def finished(self) -> bool:
        return self._finished

    @property
    def cancelled(self) -> bool:
        return self._cancelled

    @property
    def response_headers(self):
        return self._response_headers


def _retry_with(handle_retry, handled_exceptions, conditions, max_attempts):
    def wrapper(func):
        @functools.wraps(func)
        def decorated(*args, **kwargs):
            error = None
            result = None
            for attempt in range(1, max_attempts + 1):
                try:
                    result = func(*args, **kwargs)
                    if any(guard(result) for guard in conditions):
                        handle_retry.retry(func, args, kwargs, None, attempt)
                        continue
                    return result
                except Exception as err:
                    error = err
                    if any(isinstance(err, exc) for exc in handled_exceptions):
                        handle_retry.retry(func, args, kwargs, err, attempt)
                        continue
                    break
            logger.info("failed after %s attempts", attempt)
            if error is not None:
                raise error
            return result

        return decorated

    return wrapper<|MERGE_RESOLUTION|>--- conflicted
+++ resolved
@@ -39,11 +39,8 @@
 import random
 import re
 import threading
-<<<<<<< HEAD
 import json
-=======
 import time
->>>>>>> 748d197e
 import urllib.parse
 from datetime import datetime, timedelta, timezone
 from decimal import Decimal
