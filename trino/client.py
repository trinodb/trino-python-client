--- conflicted
+++ resolved
@@ -236,18 +236,12 @@
     :param http_scheme: "http" or "https"
     :param auth: class that manages user authentication. ``None`` means no
                  authentication.
-<<<<<<< HEAD
-    :param extra_credential: extra credentials. as list of ``(key, value)``
-                             tuples.
-    :param role: role for the current session. Some connectors do not support
-                 role management. See connector documentation for more details
-=======
->>>>>>> 951ad82b
     :max_attempts: maximum number of attempts when sending HTTP requests. An
                    attempt is an HTTP request. 5 attempts means 4 retries.
     :request_timeout: How long (in seconds) to wait for the server to send
                       data before giving up, as a float or a
                       ``(connect timeout, read timeout)`` tuple.
+    :param role: role for the current session. Some connectors do not support
 
     The client initiates a query by sending an HTTP POST to the
     coordinator. It then gets a response back from the coordinator with:
@@ -295,11 +289,7 @@
         request_timeout: Union[float, Tuple[float, float]] = constants.DEFAULT_REQUEST_TIMEOUT,
         handle_retry=exceptions.RetryWithExponentialBackoff(),
         verify: bool = True,
-<<<<<<< HEAD
-        client_tags: Optional[List[str]] = None,
         role: Optional[str] = None
-=======
->>>>>>> 951ad82b
     ) -> None:
         self._client_session = client_session
         self._host = host
@@ -520,16 +510,14 @@
             ):
                 self._client_session.properties[key] = value
 
-<<<<<<< HEAD
+        if constants.HEADER_SET_CATALOG in http_response.headers:
+            self._client_session.catalog = http_response.headers[constants.HEADER_SET_CATALOG]
+
+        if constants.HEADER_SET_SCHEMA in http_response.headers:
+            self._client_session.schema = http_response.headers[constants.HEADER_SET_SCHEMA]
+
         if constants.HEADER_SET_ROLE in http_response.headers:
             self._role = http_response.headers[constants.HEADER_SET_ROLE]
-=======
-        if constants.HEADER_SET_CATALOG in http_response.headers:
-            self._client_session.catalog = http_response.headers[constants.HEADER_SET_CATALOG]
-
-        if constants.HEADER_SET_SCHEMA in http_response.headers:
-            self._client_session.schema = http_response.headers[constants.HEADER_SET_SCHEMA]
->>>>>>> 951ad82b
 
         self._next_uri = response.get("nextUri")
 
