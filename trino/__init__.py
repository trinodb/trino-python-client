# Licensed under the Apache License, Version 2.0 (the "License");
# you may not use this file except in compliance with the License.
# You may obtain a copy of the License at
#
#     http://www.apache.org/licenses/LICENSE-2.0
#
# Unless required by applicable law or agreed to in writing, software
# distributed under the License is distributed on an "AS IS" BASIS,
# WITHOUT WARRANTIES OR CONDITIONS OF ANY KIND, either express or implied.
# See the License for the specific language governing permissions and
# limitations under the License.

from . import auth
from . import dbapi
from . import client
from . import constants
from . import exceptions
from . import logging

__all__ = ['auth', 'dbapi', 'client', 'constants', 'exceptions', 'logging']

<<<<<<< HEAD
__version__ = "0.305.1"
=======
__version__ = "0.306.0"
>>>>>>> 5cd65238
<|MERGE_RESOLUTION|>--- conflicted
+++ resolved
@@ -19,8 +19,5 @@
 
 __all__ = ['auth', 'dbapi', 'client', 'constants', 'exceptions', 'logging']
 
-<<<<<<< HEAD
-__version__ = "0.305.1"
-=======
-__version__ = "0.306.0"
->>>>>>> 5cd65238
+
+__version__ = "0.306.1"
