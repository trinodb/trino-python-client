--- conflicted
+++ resolved
@@ -323,14 +323,9 @@
     def setoutputsize(self, size, column):
         raise presto.exceptions.NotSupportedError
 
-<<<<<<< HEAD
     def execute(self, operation, params=None):
         if params:
             operation = operation % ParamEscaper().escape_args(parameters=params)
-=======
-    # TODO support params
-    def execute(self, operation):
->>>>>>> 58c7940a
         self._query = presto.client.PrestoQuery(self._request, sql=operation)
         result = self._query.execute()
         self._iterator = iter(result)
